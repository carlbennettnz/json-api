--- conflicted
+++ resolved
@@ -28,11 +28,7 @@
  * same format. Those getters will take the name of the resource type whose
  * property is being retrieved.
  */
-<<<<<<< HEAD
-var autoGetterSetterProps = ["dbAdapter", "beforeSave", "beforeRender", "beforeDelete", "labelMappers", "defaultIncludes", "info", "parentType"];
-=======
 var autoGetterProps = ["dbAdapter", "beforeSave", "beforeRender", "behaviors", "labelMappers", "defaultIncludes", "info", "parentType"];
->>>>>>> 572ae513
 
 /**
  * Global defaults for all resource descriptions, to be merged into the
