import express = require("express");
import bodyParser = require("body-parser");
import R = require("ramda");
import API = require("../../../src/index");
import Document from "../../../src/types/Document";
import APIError from "../../../src/types/APIError";
import Query from "../../../src/types/Query/Query";
import FindQuery from "../../../src/types/Query/FindQuery";
import ResourceSet from "../../../src/types/ResourceSet";
import database from "../database/index";
import {
  Identifier,
  FieldExpression
} from '../../../src/steps/pre-query/parse-query-params';
import { QueryBuildingContext } from "../../../src/controllers/API";
import ExpressStrategy from "../../../src/http-strategies/Express";
import { Express } from "express";
export { Express, QueryBuildingContext, ExpressStrategy };

/**
 * Export a promise for the app and the constructed front controller.
 */
export default database.then(function(dbModule) {
  const adapter = new API.dbAdapters.Mongoose(dbModule.models());
  const registry = new API.ResourceTypeRegistry({
    "people": require("./resource-descriptions/people"),
    "organizations": require("./resource-descriptions/organizations"),
    "schools": require("./resource-descriptions/schools")
  }, {
    dbAdapter: adapter
  }, {
    urlTemplates: {
      about: "https://google.com/?x={code}"
    }
  });

  // Initialize the automatic documentation.
  // Note: don't do this til after you've registered all your resources.)
  const Docs = new API.controllers.Documentation(registry, { name: "Example API" });
  const Controller = new API.controllers.API(registry);

  const ControllerWithCustomFilterParsing = new API.controllers.API(registry, {
    filterParser(supportedOperators, rawQuery, params) {
      return ('customNameFilter' in params)
        ? [
            FieldExpression("eq", [
              Identifier("name"),
              String((<any>params).customNameFilter)
            ])
          ]
        : undefined;
    }
  });

  // Initialize the express app + front controller.
  const app: Express = express();

  const port = process.env.PORT || "3000";
  const host = process.env.HOST || "127.0.0.1";
  const Front = new API.httpStrategies.Express(Controller, Docs, {
    host: host + ":" + port
  });

  const FrontWith406Delegation =
    new API.httpStrategies.Express(Controller, Docs, {
      host: host + ":" + port,
      handleContentNegotiation: false
    });

  const FrontWithCustomFilterSupport =
    new API.httpStrategies.Express(ControllerWithCustomFilterParsing, Docs);

  const apiReqHandler = Front.apiRequest.bind(Front);

<<<<<<< HEAD
  const FrontWith406Delegation =
    new API.httpStrategies.Express(Controller, Docs, {
      handleContentNegotiation: false
    });

  // Add a route that delegates to next route on 406.
  app.get('/:type(organizations)/no-id/406-delegation-test',
    FrontWith406Delegation.apiRequest.bind(FrontWith406Delegation),
    (req, res, next) => {
      res.header('Content-Type', 'text/plain')
      res.send("Hello from express");
    })

=======
  // Apply a query transform to a request so we can test query transforms.
  // we'll use them here as a faster alternative to old-style label mappers.
  app.get('/:type(people)/non-binary',
    Front.customAPIRequest({
      queryTransform: (req, query) =>
        (query as FindQuery).andWhere(
          FieldExpression("nin", [Identifier("gender"), ["male", "female"]])
        )
    })
  );

  // Apply a query transform that returns a custom error
  app.get('/request-that-errors/:type(people)/:id(42)',
    Front.customAPIRequest({
      queryTransform: (query: Query) =>
        query.resultsIn(undefined, (error) => ({
          document: new Document({
            errors: [
              // bogus status value, to verify that our
              // custom error's status is being respected.
              new APIError({ status: 499, title: "custom error as string" })
            ]
          })
        }))
    })
  );

  app.get('/:type(people)/custom-filter-test/', FrontWithCustomFilterSupport.apiRequest);

  // Apply a query transform that puts all the names in meta
  app.get('/:type(people)/with-names',
    Front.customAPIRequest({
      queryTransform: (query: Query) => {
        const origReturning = query.returning;

        return query.resultsIn(
          async (...args) => {
            const origResult = await (origReturning as any)(...args);
            const origDocument = origResult.document as Document;
            const names = (<ResourceSet>origDocument.primary).map(it => it.attrs.name).values;
            origDocument.meta = { ...origDocument.meta, names };
            return origResult;
          },
          error => ({
            document: new Document({})
          })
        );
      }
    })
  );

  // Add a route that delegates to next route on 406.
  app.get('/:type(organizations)/no-id/406-delegation-test',
    FrontWith406Delegation.apiRequest,
    (req, res, next) => {
      res.header("Content-Type", "text/plain");
      res.send("Hello from express");
    })

  app.get('/hardcoded-result', R.partial(
    Front.sendResult, [{
      status: 201,
      document: new Document({ meta: { "hardcoded result": true } })
    }]
  ));

  app.post('/sign-in', Front.customAPIRequest({ queryFactory: makeSignInQuery }));

  app.post('/sign-in/with-before-render', Front.customAPIRequest({
    queryFactory: (opts) => {
      const signInQuery = makeSignInQuery(opts);

      return signInQuery.resultsIn(
        R.pipe(signInQuery.returning, async (origResultPromise) => {
          const origResult = await origResultPromise;

          if(origResult.document) {
            origResult.document =
              await opts.transformDocument(origResult.document, 'beforeRender');
          }

          return origResult;
        })
      );
    }
  }));

  app.get('/with-error', Front.customAPIRequest({
    queryFactory: ({ request }) => {
      if(request.queryParams.customError) {
        throw new APIError({
          status: 400,
          typeUri: "http://example.com",
          title: "Custom"
        });
      }

      throw new Error("test");
    }
  }));

  // Test already-parsed bodies reaching the express strategy.
  app.post("/parsed/json/:type(organizations)", bodyParser.json({ type: '*/*' }), Front.apiRequest);
  app.post("/parsed/raw/:type(organizations)", bodyParser.raw({ type: '*/*' }), Front.apiRequest)
  app.post("/parsed/text/:type(organizations)", bodyParser.text({ type: '*/*' }), Front.apiRequest)

  // Add a subapp which can hold dynamic routes we add in our tests.
  const subApp: Express = express();
  app.use('/dynamic', subApp);

>>>>>>> 28b2d491
  // Now, add the routes.
  // Note: below, express incorrectly passes requests using PUT and other
  // unknown methods into the API Controller at some routes. We're doing this
  // here just to test that the controller rejects them properly.
  app.get("/", Front.docsRequest);
  app.route("/:type(people|organizations|schools)").all(Front.apiRequest);
  app.route("/:type(people|organizations|schools)/:id")
    .get(apiReqHandler).patch(apiReqHandler).delete(apiReqHandler);
  app.route("/:type(organizations|schools)/:id/:related") // not supported yet.
    .get(apiReqHandler);
  app.route("/:type(people|organizations|schools)/:id/relationships/:relationship")
    .get(apiReqHandler).post(apiReqHandler).patch(apiReqHandler).delete(apiReqHandler);


  app.use('/subapp', express().get('/:type(people)', Front.apiRequest));

  app.use(function(req, res, next) {
    Front.sendError({ message: "Not Found", status: 404 }, req, res, next);
  });

  return { app, Front, subApp };
});

function makeSignInQuery(opts: QueryBuildingContext) {
  const { serverReq } = opts;
  let authHeader = serverReq.headers.authorization;

  if(!authHeader) {
    throw new APIError({ status: 400, title: "Missing user info." });
  }

  authHeader = Array.isArray(authHeader) ? <string>authHeader[0] : authHeader;
  const [user, pass] = Buffer.from(authHeader.substr(6), 'base64').toString().split(':');

  return new FindQuery({
    type: "people",
    isSingular: true,
    filters: [FieldExpression("eq", [Identifier("name"), user])],
    returning: ([userData]) => {
      if(pass !== 'password') {
        throw new APIError(401);
      }

      return {
        // Note lack of beforeRender.
        document: new Document({ primary: ResourceSet.of({ data: userData }) })
      };
    }
  });
}<|MERGE_RESOLUTION|>--- conflicted
+++ resolved
@@ -72,21 +72,6 @@
 
   const apiReqHandler = Front.apiRequest.bind(Front);
 
-<<<<<<< HEAD
-  const FrontWith406Delegation =
-    new API.httpStrategies.Express(Controller, Docs, {
-      handleContentNegotiation: false
-    });
-
-  // Add a route that delegates to next route on 406.
-  app.get('/:type(organizations)/no-id/406-delegation-test',
-    FrontWith406Delegation.apiRequest.bind(FrontWith406Delegation),
-    (req, res, next) => {
-      res.header('Content-Type', 'text/plain')
-      res.send("Hello from express");
-    })
-
-=======
   // Apply a query transform to a request so we can test query transforms.
   // we'll use them here as a faster alternative to old-style label mappers.
   app.get('/:type(people)/non-binary',
@@ -197,7 +182,6 @@
   const subApp: Express = express();
   app.use('/dynamic', subApp);
 
->>>>>>> 28b2d491
   // Now, add the routes.
   // Note: below, express incorrectly passes requests using PUT and other
   // unknown methods into the API Controller at some routes. We're doing this
