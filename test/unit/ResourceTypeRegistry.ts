import chai = require("chai");
import chaiSubset = require("chai-subset");
import ResourceTypeRegistry, {
  ResourceTypeDescription,
  ResourceTypeInfo
} from "../../src/ResourceTypeRegistry";
import { RFC6570String } from "../../src/types/UrlTemplate";

chai.use(chaiSubset);
const expect = chai.expect;
const makeGetterTest = function(value: any, type: string, methodName: string) {
  return function() {
    const registry = new ResourceTypeRegistry({
      [type]: {
        [methodName]: value
      }
    });

    // You may get a copy of the set object back, not a direct
    // reference. And that's preferable. A deep check lets that pass.
    // value == null below is a hack around typeof null == "object".
    switch((value === null) || typeof value) {
      case "function":
        expect((registry as any)[methodName](type)).to.deep.equal(value);
        break;

      // account for the possibility of other defaults
      case "object":
        expect((registry as any)[methodName](type)).to.containSubset(value);
        break;

      default:
        expect((registry as any)[methodName](type)).to.equal(value);
    }
  };
};

describe("ResourceTypeRegistry", function() {
  describe("constructor", () => {
    it("should register provided resource descriptions", () => {
      const registry = new ResourceTypeRegistry({
        "someType": { info: { "description": "provided to constructor" } }
      });

      const resType = <ResourceTypeDescription>registry.type("someType");
      const resTypeInfo = <ResourceTypeInfo>resType.info;

      expect(resType).to.be.an("object");
      expect(resTypeInfo.description).to.equal("provided to constructor");
    });

    it("should deep merge descriptionDefaults into resource description", () => {
      const registry = new ResourceTypeRegistry({
        "someType": {
          info: { "example": "merged with the default" }
        }
      }, {
        info: { description: "provided as default" }
      });

      const resTypeInfo = <ResourceTypeInfo>(<any>registry.type("someType")).info;

      expect(resTypeInfo).to.deep.equal({
        example: "merged with the default",
        description: "provided as default"
      });
    });

<<<<<<< HEAD
    it("should deep merge descriptionDefaults into resource description", () => {
      const registry = new ResourceTypeRegistry({
        "someType": {
          info: { "example": "merged with the default" }
        }
      }, <object>{
        info: { description: "provided as default" }
      });

      const resTypeInfo = (<any>registry.type("someType")).info;

      expect(resTypeInfo).to.deep.equal({
        example: "merged with the default",
        description: "provided as default"
      });
=======
    it("should merge parent type's description into resource description", () => {
      const registry = new ResourceTypeRegistry({
        "b": {
          parentType: "a",
          info: { "description": "b" },
          defaultIncludes: []
        },
        "a": {
          info: { "description": "A", "example": "example from a" },
          defaultIncludes: <string[]><any>null
        }
      });

      const resTypeInfo = <ResourceTypeInfo>(<any>registry.type("b")).info;
      const resTypeIncludes = <ResourceTypeInfo>(<any>registry.type("b")).defaultIncludes;

      expect(resTypeInfo).to.deep.equal({
        example: "example from a",
        description: "b"
      });

      expect(resTypeIncludes).to.deep.equal([]);
>>>>>>> 28b2d491
    });

    it("should give the description precedence over the provided default", () => {
      const someTypeDesc = {
<<<<<<< HEAD
        beforeSave: (resource, req, res) => { return resource; }
=======
        beforeSave: (resource: any, req: any, res: any) => { return resource; }
>>>>>>> 28b2d491
      };

      const registry = new ResourceTypeRegistry({
        "someType": someTypeDesc
<<<<<<< HEAD
      }, <object>{
        beforeSave: (resource, req, res) => { return resource; },
=======
      }, {
        beforeSave: (resource: any, req: any, res: any) => { return resource; },
>>>>>>> 28b2d491
      });

      expect((<any>registry.type("someType")).beforeSave).to.equal(someTypeDesc.beforeSave);
    });

    it("should give description and resource defaults precedence over global defaults", () => {
      const registry = new ResourceTypeRegistry(<any>{
        "testType": { transformLinkage: false },
        "testType2": { }
      }, {
        transformLinkage: true
      });

      const testTypeOutput =  <ResourceTypeDescription>registry.type("testType");
      const testType2Output = <ResourceTypeDescription>registry.type("testType2");

      expect(testTypeOutput.transformLinkage).to.be.false;
      expect(testType2Output.transformLinkage).to.be.true;
    });

    it("should only look for descriptions at own, enumerable props of descs arg", () => {
      const typeDescs = Object.create({
        prototypeKey: {}
      }, {
        legitDesc: { value: {}, enumerable: true },
        nonEnumerableKey: { value: {}, enumerable: false }
      });

      const registeredTypes = new ResourceTypeRegistry(typeDescs).typeNames();
      expect(registeredTypes).to.contain("legitDesc");
      expect(registeredTypes).to.not.contain("nonEnumerableKey");
      expect(registeredTypes).to.not.contain("prototypeKey");
    });
  });

  it("Should allow null/undefined to overwrite all defaults", () => {
    const registry = new ResourceTypeRegistry({
      "testType": <any>{
        "info": null
      }
    }, {
      "info": { example: "s" }
    });

    expect(registry.info("testType")).to.equal(null);
  });

  describe("urlTemplates()", () => {
    it("should return a parsed copy of the templates for all types", () => {
      const aTemps = {"self": ""};
      const bTemps = {"related": ""};
      const typeDescs = {
        "a": {"urlTemplates": aTemps},
        "b": {"urlTemplates": bTemps}
      };
      const registry = new ResourceTypeRegistry(typeDescs);
      const templatesOut = registry.urlTemplates();

      expect(templatesOut.a).to.not.equal(aTemps);
      expect(templatesOut.b).to.not.equal(bTemps);
      expect(templatesOut.a.self).to.be.a("function");
      expect(templatesOut.b.related).to.be.a("function");
    });
  });

  describe("urlTemplates(type)", () => {
    it("should be a getter for a type's parsed urlTemplates", () => {
      const registry = new ResourceTypeRegistry({
        "mytypes": { urlTemplates: {"path": "test template"} }
      });

      // tslint:disable-next-line no-non-null-assertion
      const templateOut = registry.urlTemplates("mytypes")!.path!;

      expect(registry.urlTemplates("mytypes")).to.be.an("object");
      expect(templateOut({})).to.equal("test%20template");
      expect(templateOut[RFC6570String]).to.equal("test template");
    });
  });

  describe("errorsConfig", () => {
    it("should be a getter, while returning parsed templates", () => {
      const registry = new ResourceTypeRegistry(
        {},
        {},
        { urlTemplates: { about: "http://google.com/" } }
      );

      // tslint:disable-next-line no-non-null-assertion
      expect(registry.errorsConfig()!.urlTemplates.about!({})).to.equal("http://google.com/");
    });
  })

  describe("adapter", () => {
    it("should be a getter for a type's db adapter",
      makeGetterTest(function() { return; }, "mytypes", "dbAdapter")
    );
  });

  describe("beforeSave", () => {
    it("should be a getter for a type for a type's beforeSave",
      makeGetterTest(() => { return; }, "mytypes", "beforeSave")
    );
  });

  describe("beforeRender", () => {
    it("should be a getter for a type's beforeRender",
      makeGetterTest(() => { return; }, "mytypes", "beforeRender")
    );
  });

  describe("info", () => {
    it("should be a getter for a type's info",
      makeGetterTest({}, "mytypes", "info")
    );
  });

  describe("type tree functions", () => {
    const registry = new ResourceTypeRegistry({
      "kindergartens": { "parentType": "schools" },
      "schools": { "parentType": "organizations" },
      "organizations": {},
      "people": {},
      "law-schools": { parentType: "schools" }
    });

    describe("parentTypeName", () => {
      it("should be a getter for a type's parentType", () => {
        expect(registry.parentTypeName("schools")).to.equal("organizations");
        expect(registry.parentTypeName("organizations")).to.be.undefined;
      });
    });

    describe("rootTypeNameOf", () => {
      it("should be a getter for a type's top-most parentType", () => {
        expect(registry.rootTypeNameOf("kindergartens")).to.equal("organizations");
        expect(registry.rootTypeNameOf("schools")).to.equal("organizations");
        expect(registry.rootTypeNameOf("organizations")).to.equal("organizations");
      });
    });

    describe("typePathTo", () => {
      it("should return the path through the type tree to the provided type", () => {
        expect(registry.typePathTo("kindergartens"))
          .to.deep.equal(["kindergartens", "schools", "organizations"]);

        expect(registry.typePathTo("schools"))
          .to.deep.equal(["schools", "organizations"]);

        expect(registry.typePathTo("people")).to.deep.equal(["people"]);
      });
    });

    describe("asTypePath", () => {
      const sut = registry.asTypePath.bind(registry);
      const validPaths = [
        { path: ["people"] },
        { path: ["organizations", "schools"], ordered: ["schools", "organizations"]  },

        // order doesn't matter
        { path: ["schools", "organizations"] },

        { path: ["kindergartens", "organizations", "schools"],
          ordered: ["kindergartens", "schools", "organizations"] },

        { path: ["law-schools", "schools", "organizations"] }
      ];

      const invalidPaths = [
        // paths must start at a root node (i.e., needs organizations too).
        { path: ["schools"] },

        // path can't contain two siblings from the same level in the tree
        { path: ["organizations", "schools", "kindergartens", "law-schools"] },

        // orgs + people are siblings; people is extra if we go orgs -> schools
        { path: ["organizations", "schools", "people"] },

        // john-does is an unknown type.
        { path: ["people", "john-does"] }
      ];

      it("should not accept an empty path as valid", () => {
        expect(sut([])).to.be.false;
        expect(sut([], "schools")).to.be.false;
      });

      describe("without throughType", () => {
        it("should return the ordered path if path points to a type; else false", () => {
          validPaths.forEach(path => {
            expect(sut(path.path)).to.deep.equal(path.ordered || path.path);
          });

          invalidPaths.forEach(path => {
            expect(sut(path.path)).to.be.false;
          });
        });
      });

      describe("with throughType", () => {
        it("should return the ordered path if path points to throughType or a child of it; else false", () => {
          const typeNames = registry.typeNames();

          // Invalid paths should continue to be invalid, regardless of throughType.
          invalidPaths.forEach(path => {
            const throughType = Math.random() < 0.5 ? "schools" : "people";
            expect(sut(path.path, throughType)).to.be.false;
          });

          // Valid paths should be valid for any type name along the path as
          // the through type, and invalid otherwise.
          validPaths.forEach(path => {
            const pathTypesSet = new Set(path.path);
            const validThroughType = getRandomElm(path.path);
            const invalidThroughType = getRandomElm(
              [...new Set(typeNames.filter(it => !pathTypesSet.has(it)))]
            );

            expect(sut(path.path, validThroughType)).to.deep.equal(path.ordered || path.path);
            expect(sut(path.path, invalidThroughType)).to.be.false;
          });
        });
      });
    });
  });
});

function getRandomElm(arr) {
  return arr[Math.floor(Math.random() * arr.length)];
}<|MERGE_RESOLUTION|>--- conflicted
+++ resolved
@@ -66,23 +66,6 @@
       });
     });
 
-<<<<<<< HEAD
-    it("should deep merge descriptionDefaults into resource description", () => {
-      const registry = new ResourceTypeRegistry({
-        "someType": {
-          info: { "example": "merged with the default" }
-        }
-      }, <object>{
-        info: { description: "provided as default" }
-      });
-
-      const resTypeInfo = (<any>registry.type("someType")).info;
-
-      expect(resTypeInfo).to.deep.equal({
-        example: "merged with the default",
-        description: "provided as default"
-      });
-=======
     it("should merge parent type's description into resource description", () => {
       const registry = new ResourceTypeRegistry({
         "b": {
@@ -105,27 +88,17 @@
       });
 
       expect(resTypeIncludes).to.deep.equal([]);
->>>>>>> 28b2d491
     });
 
     it("should give the description precedence over the provided default", () => {
       const someTypeDesc = {
-<<<<<<< HEAD
-        beforeSave: (resource, req, res) => { return resource; }
-=======
         beforeSave: (resource: any, req: any, res: any) => { return resource; }
->>>>>>> 28b2d491
       };
 
       const registry = new ResourceTypeRegistry({
         "someType": someTypeDesc
-<<<<<<< HEAD
-      }, <object>{
-        beforeSave: (resource, req, res) => { return resource; },
-=======
       }, {
         beforeSave: (resource: any, req: any, res: any) => { return resource; },
->>>>>>> 28b2d491
       });
 
       expect((<any>registry.type("someType")).beforeSave).to.equal(someTypeDesc.beforeSave);
