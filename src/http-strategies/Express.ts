<<<<<<< HEAD
import vary = require("vary");
import API from "../controllers/API";
import Base, { HTTPStrategyOptions } from "./Base";
=======
import varyLib = require("vary");
import depd = require("depd");
import url = require("url");
import R = require("ramda");
import logger from "../util/logger";
import API, { RequestOpts } from "../controllers/API";
import Base, { HTTPStrategyOptions, Controller } from "./Base";
import {
  Request as JSONAPIRequest,
  ErrorOrErrorArray,
  Result,
  HTTPResponse
} from "../types";
import {
  Request, Response, NextFunction,
  RequestHandler, ErrorRequestHandler
} from "express";
const deprecate = depd("json-api");
>>>>>>> 28b2d491

/**
 * This controller receives requests directly from express and sends responses
 * directly through it, but it converts incoming requests to, and generates
 * responses, from Request and Response objects that are defined by this
 * framework in a way that's not particular to express. This controller thereby
 * acts as a translation-layer between express and the rest of this json-api
 * framework.
 *
 * @param {Object} options A set of configuration options.
 *
 * @param {boolean} options.tunnel Whether to turn on PATCH tunneling. See:
 *    http://jsonapi.org/recommendations/#patchless-clients
 *
 * @param {string} options.host The host that the API is served from, as you'd
 *    find in the HTTP Host header. This value should be provided for security,
 *    as the value in the Host header can be set to something arbitrary by the
 *    client. If you trust the Host header value, though, and don't provide this
 *    option, the value in the Header will be used.
 *
 * @param {boolean} options.handleContentNegotiation If the JSON API library
 *    can't produce a representation for the response that the client can
 *    `Accept`, should it return 406 or should it hand the request back to
 *    Express (i.e. call next()) so that subsequent handlers can attempt to
 *    find an alternate representation? By default, it does the former. But you
 *    can set this option to false to have this code just pass on to Express.
 */
export default class ExpressStrategy extends Base {
<<<<<<< HEAD
  constructor(apiController, docsController, options?: HTTPStrategyOptions) {
=======
  constructor(apiController, docsController?, options?: HTTPStrategyOptions) {
>>>>>>> 28b2d491
    super(apiController, docsController, options);
  }

  protected async buildRequestObject(req: Request): Promise<JSONAPIRequest> {
    // req.host is broken in express 4; doesn't include the port
    const genericReqPromise =
      // tslint:disable-next-line deprecation
      super.buildRequestObject(req, req.protocol, req.host, req.params, req.query);

    // If express rewrote req.url on us, update the result to use req.originalUrl.
    if(req.url !== req.originalUrl) {
      const genericReq = await genericReqPromise;

      // find the real pathname and search from req.originalUrl
      const { pathname, search } =
        url.parse('http://example.com' + req.originalUrl, false, false);

      // apply them.
      const newUri = url.format({
        ...url.parse(genericReq.uri, false, false),
        pathname,
        search
      });

      return { ...genericReq, uri: newUri };
    }

    return genericReqPromise;
  }

  protected sendResponse(
    response: HTTPResponse,
    res: Response,
    next: NextFunction
  ) {
    const { vary, ...otherHeaders } = response.headers;

    if(vary) {
      varyLib(res, vary);
    }

    if(response.status === 406 && !this.config.handleContentNegotiation) {
      next();
      return;
    }

<<<<<<< HEAD
    if(responseObject.status === 406 && !this.config.handleContentNegotiation) {
      return next();
    }

    res.set("Content-Type", responseObject.contentType);
    res.status(responseObject.status || 200);

    if(responseObject.headers.location) {
      res.set("Location", responseObject.headers.location);
    }

    if(responseObject.body !== null) {
      res.send(new Buffer(responseObject.body)).end();
    }
=======
    res.status(response.status || 200);

    Object.keys(otherHeaders).forEach(k => {
      res.set(k, otherHeaders[k]);
    });

    if(response.body !== undefined) {
      res.send(new Buffer(response.body)).end();
    }

>>>>>>> 28b2d491
    else {
      res.end();
    }
  }

  protected doRequest = async (
    controller: Controller,
    req: Request,
    res: Response,
    next: NextFunction
  ) => {
    try {
      const requestObj = await this.buildRequestObject(req);
      const responseObj = await controller(requestObj, req, res);
      this.sendResponse(responseObj, res, next);
    }
    catch (err) {
      // This case should only occur if building a request object fails, as the
      // controller should catch any internal errors and always returns a response.
      this.sendError(err, req, res, next);
    }
  };

  /**
   * A middleware to handle requests for the documentation.
   * Note: this will ignore any port number if you're using Express 4.
   * See: https://expressjs.com/en/guide/migrating-5.html#req.host
   * The workaround is to use the host configuration option.
   */
  get docsRequest(): RequestHandler {
    if (this.docs == null) {
      throw new Error('Cannot get docs request handler. '
        + 'No docs controller was provided to the HTTP strategy.');
    }

    return this._docsRequest;
  };

  _docsRequest: RequestHandler = R.partial(this.doRequest, [this.docs && this.docs.handle]);

  /**
   * A middleware to handle supported API requests.
   *
   * Supported requests included: GET /:type, GET /:type/:id/:relationship,
   * POST /:type, PATCH /:type/:id, PATCH /:type, DELETE /:type/:id,
   * DELETE /:type, GET /:type/:id/relationships/:relationship,
   * PATCH /:type/:id/relationships/:relationship,
   * POST /:type/:id/relationships/:relationship, and
   * DELETE /:type/:id/relationships/:relationship.
   *
   * Note: this will ignore any port number if you're using Express 4.
   * See: https://expressjs.com/en/guide/migrating-5.html#req.host
   * The workaround is to use the host configuration option.
   */
  apiRequest: RequestHandler = R.partial(this.doRequest, [this.api.handle]);

  /**
   * Takes arguments for how to build the query, and returns a middleware
   * function that will respond to incoming requests with those query settings.
   *
   * @param {RequestCustomizationOpts} opts
   * @returns {RequestHandler} A middleware for fulfilling API requests.
   */
  customAPIRequest = (opts: RequestOpts) =>
    R.partial(this.doRequest, [
      (request, req, res) => this.api.handle(request, req, res, opts)
    ]);

  /**
   * A user of this library may wish to send an error response for an exception
   * that originated outside of the JSON API Pipeline and that's outside the
   * main spec's scope (e.g. an authentication error). So, the controller
   * exposes this method which allows them to do that.
   *
   * @param {Error|APIError|Error[]|APIError[]} errors Error or array of errors
   * @param {Object} req Express's request object
   * @param {Object} res Express's response object
   */
  sendError: ErrorRequestHandler = async (errors: ErrorOrErrorArray, req, res, next) => {
    if(!next) {
      deprecate("sendError with 3 arguments: must now provide next function.");
      next = (err: any) => {}; // tslint:disable-line no-empty no-parameter-reassignment
    }

    try {
      const responseObj = await API.responseFromError(errors, req.headers.accept);
      this.sendResponse(responseObj, res, next)
    }

    catch(err) {
      logger.error(
        "Hit an unexpected error creating or sending response." +
        "This shouldn't happen."
      );
      next(err);
    }
  };

  sendResult = async (
    result: Result,
    req: Request,
    res: Response,
    next: NextFunction
  ) => {
    try {
      const responseObj = await API.responseFromResult(result, req.headers.accept, true);
      this.sendResponse(responseObj, res, next)
    }

    catch(err) {
      logger.error(
        "Hit an unexpected error creating or sending response." +
        "This shouldn't happen."
      );
      next(err);
    }
  };

  // @TODO Uses this ExpressStrategy to create an express app with
  // preconfigured routes that can be mounted as a subapp.
  // toApp(typesToExcludedMethods) { }
}<|MERGE_RESOLUTION|>--- conflicted
+++ resolved
@@ -1,8 +1,3 @@
-<<<<<<< HEAD
-import vary = require("vary");
-import API from "../controllers/API";
-import Base, { HTTPStrategyOptions } from "./Base";
-=======
 import varyLib = require("vary");
 import depd = require("depd");
 import url = require("url");
@@ -21,7 +16,6 @@
   RequestHandler, ErrorRequestHandler
 } from "express";
 const deprecate = depd("json-api");
->>>>>>> 28b2d491
 
 /**
  * This controller receives requests directly from express and sends responses
@@ -50,11 +44,7 @@
  *    can set this option to false to have this code just pass on to Express.
  */
 export default class ExpressStrategy extends Base {
-<<<<<<< HEAD
-  constructor(apiController, docsController, options?: HTTPStrategyOptions) {
-=======
   constructor(apiController, docsController?, options?: HTTPStrategyOptions) {
->>>>>>> 28b2d491
     super(apiController, docsController, options);
   }
 
@@ -101,22 +91,6 @@
       return;
     }
 
-<<<<<<< HEAD
-    if(responseObject.status === 406 && !this.config.handleContentNegotiation) {
-      return next();
-    }
-
-    res.set("Content-Type", responseObject.contentType);
-    res.status(responseObject.status || 200);
-
-    if(responseObject.headers.location) {
-      res.set("Location", responseObject.headers.location);
-    }
-
-    if(responseObject.body !== null) {
-      res.send(new Buffer(responseObject.body)).end();
-    }
-=======
     res.status(response.status || 200);
 
     Object.keys(otherHeaders).forEach(k => {
@@ -127,7 +101,6 @@
       res.send(new Buffer(response.body)).end();
     }
 
->>>>>>> 28b2d491
     else {
       res.end();
     }
