{
  "name": "json-api",
<<<<<<< HEAD
  "version": "1.1.10",
=======
  "version": "2.0.0",
>>>>>>> 8050087f
  "description": "A library for constructing JSON-API compliant responses",
  "homepage": "https://github.com/ethanresnick/json-api",
  "repository": {
    "type": "git",
    "url": "git://github.com/ethanresnick/json-api.git"
  },
  "author": {
    "name": "Ethan Resnick",
    "email": "ethan.resnick@gmail.com"
  },
  "main": "index.js",
  "dependencies": {
    "babel-runtime": "4.7.x",
    "express": "4.x.x",
    "flat": "^1.2.1",
    "jade": "1.5.x",
    "pluralize": "0.0.11",
    "q": "^1.0.1",
    "url-template": "^2.0.4",
    "raw-body": "1.3.x",
    "content-type": "1.x.x",
    "negotiator": "0.5.x"
  },
  "devDependencies": {
    "babel": "4.7.x",
    "babel-eslint": "2.x.x",
    "eslint": "^0.x.x",
    "chai": "~1.9.0",
    "gulp": "^3.8.6",
    "mocha": "~1.20.0",
    "supertest": "^0.13.0",
    "sinon": "1.10.2"
  },
  "peerDependencies": {
    "mongoose": ">= 3.6 < 4"
  },
  "scripts": {
    "test": "mocha $(find ./build/test -name \"*.js\")"
  },
  "bugs": {
    "url": "https://github.com/ethanresnick/json-api/issues"
  },
  "keywords": ["json-api", "jsonapi", "api", "hypermedia", "rest", "restful"]
}<|MERGE_RESOLUTION|>--- conflicted
+++ resolved
@@ -1,10 +1,6 @@
 {
   "name": "json-api",
-<<<<<<< HEAD
-  "version": "1.1.10",
-=======
   "version": "2.0.0",
->>>>>>> 8050087f
   "description": "A library for constructing JSON-API compliant responses",
   "homepage": "https://github.com/ethanresnick/json-api",
   "repository": {
